--- conflicted
+++ resolved
@@ -88,13 +88,8 @@
     "commitizen": "4.2.4",
     "cz-conventional-changelog": "3.3.0",
     "dotenv-cli": "4.0.0",
-<<<<<<< HEAD
-    "eslint": "7.29.0",
+    "eslint": "7.30.0",
     "husky": "7.0.0",
-=======
-    "eslint": "7.30.0",
-    "husky": "6.0.0",
->>>>>>> 86816f3f
     "jest": "26.6.3",
     "lint-staged": "11.0.0",
     "npm-run-all": "4.1.5",
