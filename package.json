{
  "name": "strapi-sdk",
  "version": "0.1.0",
  "description": "📦 Javascript SDK for your Strapi API",
  "keywords": [
    "strapi",
    "strapi-sdk",
    "strapi-sdk-js",
    "strapi-sdk-javascript",
    "sdk",
    "api",
    "http",
    "rest",
    "restful",
    "graphqL",
    "javascript"
  ],
  "homepage": "",
  "bugs": {
    "url": "https://github.com/Stun3R/strapi-sdk/issues"
  },
  "repository": {
    "type": "git",
    "url": "git@github.com:Stun3R/strapi-sdk.git"
  },
  "license": "MIT",
  "author": {
    "name": "Thibaut DAVID",
    "email": "thibautdavid@icloud.com",
    "url": "https://thibautdavid.com"
  },
  "maintainers": [
    {
      "name": "Thibaut DAVID",
      "email": "thibautdavid@icloud.com",
      "url": "https://thibautdavid.com"
    }
  ],
  "exports": {
    ".": {
      "require": "./dist/index.js",
      "import": "./dist/index.es.js"
    },
    "./package.json": "./package.json"
  },
  "main": "./dist/index.js",
  "module": "./dist/index.es.js",
  "types": "./dist/index.d.ts",
  "bin": {
    "strapi-sdk": "./bin/cli.js"
  },
  "files": [
    "./dist",
    "./bin"
  ],
  "scripts": {
    "start": "siroc build --watch",
    "build": "siroc build",
    "clean": "rm -rf bin dist coverage",
    "lint": "eslint . --ext .ts,.js",
    "lint:fix": "eslint . --ext .ts,.js --fix",
    "test": "run-s build lint test:unit",
    "test:unit": "jest",
    "commit": "git-cz",
    "release": "dotenv release-it --"
  },
  "lint-staged": {
    "*.{js,jsx,ts,tsx}": "eslint --cache --fix"
  },
  "config": {
    "commitizen": {
      "path": "./node_modules/cz-conventional-changelog"
    }
  },
  "dependencies": {
    "@graphql-codegen/core": "^1.17.9",
    "@graphql-codegen/typescript": "^1.22.0",
    "@graphql-tools/load": "^6.2.8",
    "@graphql-tools/url-loader": "^6.10.1",
    "@types/fs-extra": "^9.0.11",
    "chalk": "^4.1.1",
    "commander": "^7.2.0",
    "enquirer": "^2.3.6",
    "fs-extra": "^10.0.0",
    "graphql": "^15.5.0"
  },
  "devDependencies": {
    "@commitlint/cli": "12.1.4",
    "@commitlint/config-conventional": "12.1.4",
    "@release-it/conventional-changelog": "2.0.1",
    "@types/jest": "26.0.23",
    "@typescript-eslint/eslint-plugin": "4.24.0",
    "@typescript-eslint/parser": "4.24.0",
    "commitizen": "4.2.4",
    "cz-conventional-changelog": "3.3.0",
    "dotenv-cli": "4.0.0",
    "eslint": "7.26.0",
    "husky": "6.0.0",
    "jest": "26.6.3",
    "lint-staged": "11.0.0",
    "npm-run-all": "4.1.5",
    "release-it": "14.6.2",
    "sinon": "10.0.0",
<<<<<<< HEAD
    "siroc": "0.10.0",
    "standard-version": "9.3.0",
=======
    "siroc": "0.10.1",
    "standard-version": "^9.3.0",
>>>>>>> f0e80379
    "ts-jest": "26.5.6",
    "typescript": "4.2.4"
  }
}<|MERGE_RESOLUTION|>--- conflicted
+++ resolved
@@ -101,13 +101,8 @@
     "npm-run-all": "4.1.5",
     "release-it": "14.6.2",
     "sinon": "10.0.0",
-<<<<<<< HEAD
-    "siroc": "0.10.0",
+    "siroc": "0.10.1",
     "standard-version": "9.3.0",
-=======
-    "siroc": "0.10.1",
-    "standard-version": "^9.3.0",
->>>>>>> f0e80379
     "ts-jest": "26.5.6",
     "typescript": "4.2.4"
   }
